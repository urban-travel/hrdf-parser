--- conflicted
+++ resolved
@@ -248,15 +248,9 @@
         &self.data
     }
 
-    /// unwrap: Do not call this function if the key is not associated with data.
-<<<<<<< HEAD
     pub fn find(&self, k: M::K) -> Option<&M> {
         // TODO: there might be a problem when k is not in data so we can't unwrap here
         self.data().get(&k)
-=======
-    pub fn find(&self, k: M::K) -> &M {
-        self.data().get(&k).unwrap()
->>>>>>> 74ad6b0d
     }
 
     pub fn entries(&self) -> Vec<&M> {
