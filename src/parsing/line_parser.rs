/// # Line parsing
///
/// ## List of lines. The file contains:
///
/// * Line ID (not unique per line!)
/// * Line property code
/// * Property
///
/// ## The following property codes are supported:
///
/// * Line type K: Line key
/// * Line type W: Internal line designation
/// * Line type N T: Line short name
/// * Line type L T: Long line name
/// * Line type R T: Line region name (reserved for BAV ID)
/// * Line type D T: Line description
/// * Line type F: Line color
/// * Line type B: Line background color
/// * Line type H: Main line
/// * Line type I: Line info texts
///
/// ## Examples
///
/// `
/// ...
/// 0000001 K ch:1:SLNID:33:1     % Linie 1, Linienschlüssel ch:1:SLNID:33:1
/// 0000001 W interne Bezeichnung % Linie 1, interne Linienbezeichnung "interne Bezeichnung"
/// 0000001 N T Kurzname          % Linie 1, Linienkurzname "Kurzname"
/// 0000001 L T Langname          % Linie 1, Linienlangname "Langname"
/// 0000001 D T Description       % Linie 1, Linienbeschreibung "Description"
/// 0000001 F 001 002 003         % Linie 1, Linienfarbe RGB 1, 2, 3
/// 0000001 B 001 002 003         % Linie 1, Linienhintergrundfarbe RGB 1, 2, 3
/// 0000001 H 0000002             % Linie 1, Hauptlinie 2
/// 0000001 I TU 000000001        % Linie 1, Infotexttyp TU, Infotextnummer (s. INFOTEXT-Datei)
/// ...
/// 0000010 K 68                  % Linie 10, Linienschlüsse 68
/// 0000010 N T 68                % Linie 10, Linienkurzname 68
/// 0000010 F 255 255 255         % Linie 10, Linienfarbe RGB 255, 255, 255
/// 0000010 B 236 097 159         % Linie 10, Linienhintergrundfarbe RGB 236, 097, 159
/// ...
/// `
///
/// 1 file(s).
/// File(s) read by the parser:
/// LINIE
use std::error::Error;

use nom::{Parser, branch::alt, bytes::tag, character::char, combinator::map, sequence::preceded};

use crate::{
    models::{Color, Line, Model},
    parsing::helpers::{
        i16_from_n_digits_parser, i32_from_n_digits_parser, read_lines, string_till_eol_parser,
    },
    storage::ResourceStorage,
};

<<<<<<< HEAD
#[derive(Debug)]
enum LineType {
    // * Line type K: Line key
    Kline {
        id: i32,
        name: String,
    },
    // * Line type W: Internal line designation
    Wline {
        id: i32,
        internal_designation: String,
    },
    // * Line type N T: Line short name (not present)
    NTline {
        id: i32,
        short_name: String,
    },
    // * Line type L T: Long line name
    LTline {
        id: i32,
        long_name: String,
    },
    // * Line type R T: Line region name (reserved for BAV ID)
    RTline,
    // * Line type D T: Line description (not present)
    DTline,
    // * Line type F: Line color
    Fline {
        id: i32,
        r: i16,
        g: i16,
        b: i16,
    },
    // * Line type B: Line background color
    Bline {
        id: i32,
        r: i16,
        g: i16,
        b: i16,
    },
    // * Line type H: Main line (not present)
    Hline,
    // * Line type I: Line info texts (not present)
    Iline,
}
=======
pub fn parse(path: &str) -> Result<ResourceStorage<Line>, Box<dyn Error>> {
    log::info!("Parsing LINIE...");
    const ROW_A: i32 = 1;
    const ROW_B: i32 = 2;
    const ROW_C: i32 = 3;
    const ROW_D: i32 = 4;
    const ROW_E: i32 = 5;
    const ROW_F: i32 = 6;

    #[rustfmt::skip]
    let row_parser = RowParser::new(vec![
        // This row is used to create a Line instance.
        RowDefinition::new(ROW_A, Box::new(FastRowMatcher::new(9, 1, "K", true)), vec![
            ColumnDefinition::new(1, 7, ExpectedType::Integer32),
            ColumnDefinition::new(11, -1, ExpectedType::String),
        ]),
        // This row contains the short name.
        RowDefinition::new(ROW_B, Box::new(FastRowMatcher::new(9, 3, "N T", true)), vec![
            ColumnDefinition::new(13, -1, ExpectedType::String),
        ]),
        // This row contains the text color.
        RowDefinition::new(ROW_C, Box::new(FastRowMatcher::new(9, 1, "F", true)), vec![
            ColumnDefinition::new(11, 13, ExpectedType::Integer16),
            ColumnDefinition::new(15, 17, ExpectedType::Integer16),
            ColumnDefinition::new(19, 21, ExpectedType::Integer16),
        ]),
        // This row contains the background color.
        RowDefinition::new(ROW_D, Box::new(FastRowMatcher::new(9, 1, "B", true)), vec![
            ColumnDefinition::new(11, 13, ExpectedType::Integer16),
            ColumnDefinition::new(15, 17, ExpectedType::Integer16),
            ColumnDefinition::new(19, 21, ExpectedType::Integer16),
        ]),
        // This row contains the short name.
        RowDefinition::new(ROW_E, Box::new(FastRowMatcher::new(9, 3, "L T", true)), vec![
            ColumnDefinition::new(13, -1, ExpectedType::String),
        ]),

        // This row contains the background color.
        RowDefinition::new(ROW_F, Box::new(FastRowMatcher::new(9, 1, "W", true)), vec![
            ColumnDefinition::new(1, 7, ExpectedType::Integer32),
            ColumnDefinition::new(11, -1, ExpectedType::String),
        ]),
    ]);
    let parser = FileParser::new(&format!("{path}/LINIE"), row_parser)?;
>>>>>>> c683385d

fn row_k_nt_lt_w_combinator<'a>()
-> impl Parser<&'a str, Output = Option<LineType>, Error = nom::error::Error<&'a str>> {
    map(
        (
            i32_from_n_digits_parser(7),
            char(' '),
            alt((tag("K "), tag("N T "), tag("L T "), tag("W "))),
            string_till_eol_parser(),
        ),
        |(id, _, line_type, name)| match line_type {
            "K " => Some(LineType::Kline { id, name }),
            "N T " => Some(LineType::NTline {
                id,
                short_name: name,
            }),
            "L T " => Some(LineType::LTline {
                id,
                long_name: name,
            }),
            "W " => Some(LineType::Wline {
                id,
                internal_designation: name,
            }),
            _ => None,
        },
    )
}

fn row_f_b_combinator<'a>()
-> impl Parser<&'a str, Output = Option<LineType>, Error = nom::error::Error<&'a str>> {
    map(
        (
            i32_from_n_digits_parser(7),
            char(' '),
            alt((tag("F "), tag("B "))),
            (
                i16_from_n_digits_parser(3),
                char(' '),
                i16_from_n_digits_parser(3),
                char(' '),
                i16_from_n_digits_parser(3),
            ),
        ),
        |(id, _, line_type, (r, _, g, _, b))| match line_type {
            "F " => Some(LineType::Fline { id, r, g, b }),
            "B " => Some(LineType::Bline { id, r, g, b }),
            _ => None,
        },
    )
}

fn parse_line(line: &str, data: &mut Vec<Line>) -> Result<(), Box<dyn Error>> {
    let (_, line_row) = alt((row_k_nt_lt_w_combinator(), row_f_b_combinator()))
        .parse(line)
        .map_err(|e| format!("Error {e} while parsing {line}"))?;

    match line_row.ok_or("Error missing line type")? {
        LineType::Kline { id, name } => data.push(Line::new(id, name)),
        LineType::NTline { id, short_name } => {
            let line = data.last_mut().ok_or("Type K row missing.")?;
            if id != line.id() {
                return Err(
                    format!("Error: Line id not corresponding, {id}, {}", line.id()).into(),
                );
            }
<<<<<<< HEAD
            line.set_short_name(short_name);
        }
        LineType::LTline { id, long_name } => {
            let line = data.last_mut().ok_or("Type K row missing.")?;
            if id != line.id() {
                return Err(
                    format!("Error: Line id not corresponding, {id}, {}", line.id()).into(),
                );
=======
            _ => {
                let line = data.last_mut().ok_or("Type A row missing.")?;

                match id {
                    ROW_B => set_short_name(values, line),
                    ROW_C => set_text_color(values, line),
                    ROW_D => set_background_color(values, line),
                    ROW_E => set_long_name(values, line),
                    ROW_F => { // We do nothing, just for parsing
                    }
                    _ => unreachable!(),
                }
>>>>>>> c683385d
            }
            line.set_long_name(long_name);
        }
        LineType::Wline {
            id,
            internal_designation,
        } => {
            let line = data.last_mut().ok_or("Type K row missing.")?;
            if id != line.id() {
                return Err(
                    format!("Error: Line id not corresponding, {id}, {}", line.id()).into(),
                );
            }
            line.set_internal_designation(internal_designation);
        }

        LineType::Fline { id, r, g, b } => {
            let line = data.last_mut().ok_or("Type K row missing.")?;
            if id != line.id() {
                return Err(
                    format!("Error: Line id not corresponding, {id}, {}", line.id()).into(),
                );
            }
            line.set_text_color(Color::new(r, g, b));
        }
        LineType::Bline { id, r, g, b } => {
            let line = data.last_mut().ok_or("Type K row missing.")?;
            if id != line.id() {
                return Err(
                    format!("Error: Line id not corresponding, {id}, {}", line.id()).into(),
                );
            }
            line.set_background_color(Color::new(r, g, b));
        }
        l => return Err(format!("Line not parsed {l:?}").into()),
    }

    Ok(())
}

pub fn parse(path: &str) -> Result<ResourceStorage<Line>, Box<dyn Error>> {
    log::info!("Parsing LINIE...");

    let lines = read_lines(&format!("{path}/LINIE"), 0)?;

    let mut data = Vec::new();

    lines
        .into_iter()
        .filter(|line| !line.trim().is_empty())
        .try_for_each(|line| parse_line(&line, &mut data))?;

    let data = Line::vec_to_map(data);

    Ok(ResourceStorage::new(data))
}

// TODO: Add tests<|MERGE_RESOLUTION|>--- conflicted
+++ resolved
@@ -55,7 +55,6 @@
     storage::ResourceStorage,
 };
 
-<<<<<<< HEAD
 #[derive(Debug)]
 enum LineType {
     // * Line type K: Line key
@@ -101,52 +100,6 @@
     // * Line type I: Line info texts (not present)
     Iline,
 }
-=======
-pub fn parse(path: &str) -> Result<ResourceStorage<Line>, Box<dyn Error>> {
-    log::info!("Parsing LINIE...");
-    const ROW_A: i32 = 1;
-    const ROW_B: i32 = 2;
-    const ROW_C: i32 = 3;
-    const ROW_D: i32 = 4;
-    const ROW_E: i32 = 5;
-    const ROW_F: i32 = 6;
-
-    #[rustfmt::skip]
-    let row_parser = RowParser::new(vec![
-        // This row is used to create a Line instance.
-        RowDefinition::new(ROW_A, Box::new(FastRowMatcher::new(9, 1, "K", true)), vec![
-            ColumnDefinition::new(1, 7, ExpectedType::Integer32),
-            ColumnDefinition::new(11, -1, ExpectedType::String),
-        ]),
-        // This row contains the short name.
-        RowDefinition::new(ROW_B, Box::new(FastRowMatcher::new(9, 3, "N T", true)), vec![
-            ColumnDefinition::new(13, -1, ExpectedType::String),
-        ]),
-        // This row contains the text color.
-        RowDefinition::new(ROW_C, Box::new(FastRowMatcher::new(9, 1, "F", true)), vec![
-            ColumnDefinition::new(11, 13, ExpectedType::Integer16),
-            ColumnDefinition::new(15, 17, ExpectedType::Integer16),
-            ColumnDefinition::new(19, 21, ExpectedType::Integer16),
-        ]),
-        // This row contains the background color.
-        RowDefinition::new(ROW_D, Box::new(FastRowMatcher::new(9, 1, "B", true)), vec![
-            ColumnDefinition::new(11, 13, ExpectedType::Integer16),
-            ColumnDefinition::new(15, 17, ExpectedType::Integer16),
-            ColumnDefinition::new(19, 21, ExpectedType::Integer16),
-        ]),
-        // This row contains the short name.
-        RowDefinition::new(ROW_E, Box::new(FastRowMatcher::new(9, 3, "L T", true)), vec![
-            ColumnDefinition::new(13, -1, ExpectedType::String),
-        ]),
-
-        // This row contains the background color.
-        RowDefinition::new(ROW_F, Box::new(FastRowMatcher::new(9, 1, "W", true)), vec![
-            ColumnDefinition::new(1, 7, ExpectedType::Integer32),
-            ColumnDefinition::new(11, -1, ExpectedType::String),
-        ]),
-    ]);
-    let parser = FileParser::new(&format!("{path}/LINIE"), row_parser)?;
->>>>>>> c683385d
 
 fn row_k_nt_lt_w_combinator<'a>()
 -> impl Parser<&'a str, Output = Option<LineType>, Error = nom::error::Error<&'a str>> {
@@ -213,7 +166,6 @@
                     format!("Error: Line id not corresponding, {id}, {}", line.id()).into(),
                 );
             }
-<<<<<<< HEAD
             line.set_short_name(short_name);
         }
         LineType::LTline { id, long_name } => {
@@ -222,20 +174,6 @@
                 return Err(
                     format!("Error: Line id not corresponding, {id}, {}", line.id()).into(),
                 );
-=======
-            _ => {
-                let line = data.last_mut().ok_or("Type A row missing.")?;
-
-                match id {
-                    ROW_B => set_short_name(values, line),
-                    ROW_C => set_text_color(values, line),
-                    ROW_D => set_background_color(values, line),
-                    ROW_E => set_long_name(values, line),
-                    ROW_F => { // We do nothing, just for parsing
-                    }
-                    _ => unreachable!(),
-                }
->>>>>>> c683385d
             }
             line.set_long_name(long_name);
         }
@@ -287,7 +225,6 @@
         .into_iter()
         .filter(|line| !line.trim().is_empty())
         .try_for_each(|line| parse_line(&line, &mut data))?;
-
     let data = Line::vec_to_map(data);
 
     Ok(ResourceStorage::new(data))
